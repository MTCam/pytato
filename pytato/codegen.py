from __future__ import annotations

__copyright__ = """Copyright (C) 2020 Matt Wala"""

__license__ = """
Permission is hereby granted, free of charge, to any person obtaining a copy
of this software and associated documentation files (the "Software"), to deal
in the Software without restriction, including without limitation the rights
to use, copy, modify, merge, publish, distribute, sublicense, and/or sell
copies of the Software, and to permit persons to whom the Software is
furnished to do so, subject to the following conditions:

The above copyright notice and this permission notice shall be included in
all copies or substantial portions of the Software.

THE SOFTWARE IS PROVIDED "AS IS", WITHOUT WARRANTY OF ANY KIND, EXPRESS OR
IMPLIED, INCLUDING BUT NOT LIMITED TO THE WARRANTIES OF MERCHANTABILITY,
FITNESS FOR A PARTICULAR PURPOSE AND NONINFRINGEMENT. IN NO EVENT SHALL THE
AUTHORS OR COPYRIGHT HOLDERS BE LIABLE FOR ANY CLAIM, DAMAGES OR OTHER
LIABILITY, WHETHER IN AN ACTION OF CONTRACT, TORT OR OTHERWISE, ARISING FROM,
OUT OF OR IN CONNECTION WITH THE SOFTWARE OR THE USE OR OTHER DEALINGS IN
THE SOFTWARE.
"""

import dataclasses
from functools import partialmethod
import re
from typing import (
<<<<<<< HEAD
        Union, Optional, Mapping, Dict, Tuple, FrozenSet, Set, Callable, List,
        Any)
=======
        Union, Optional, Mapping, Dict, Tuple, FrozenSet, Set, Callable, List)
>>>>>>> f4b2ad8f

import islpy as isl
import loopy as lp
import pymbolic.primitives as prim
from pymbolic import var
import pytools

from pytato.array import (
        Array, DictOfNamedArrays, ShapeType, IndexLambda,
        SizeParam, DataWrapper, InputArgumentBase, MatrixProduct, Roll,
        AxisPermutation, Slice, IndexRemappingBase, Stack, Placeholder,
        Concatenate, Namespace, DataInterface)
from pytato.program import BoundProgram
from pytato.target import Target, PyOpenCLTarget
import pytato.scalar_expr as scalar_expr
from pytato.scalar_expr import ScalarExpression
from pytato.transform import Mapper, CopyMapper


__doc__ = """
References
----------

.. class:: DictOfNamedArrays

    Should be referenced as :class:`pytato.DictOfNamedArrays`.

.. class:: DataInterface

    Should be referenced as :class:`pytato.array.DataInterface`.

Generating Code
---------------

.. currentmodule:: pytato

.. autofunction:: generate_loopy

Code Generation Internals
-------------------------

.. currentmodule:: pytato.codegen

.. autoclass:: CodeGenPreprocessor

.. autoclass:: LoopyExpressionContext
.. autoclass:: ImplementedResult
.. autoclass:: StoredResult
.. autoclass:: InlinedResult
.. autoclass:: SubstitutionRuleResult

.. autoclass:: CodeGenState
.. autoclass:: CodeGenMapper

.. autoclass:: InlinedExpressionGenMapper

.. autofunction:: domain_for_shape
.. autofunction:: get_loopy_temporary
.. autofunction:: add_store
.. autofunction:: rename_reductions
.. autofunction:: normalize_outputs
.. autofunction:: get_initial_codegen_state

.. autoclass:: PreprocessResult
.. autofunction:: preprocess
"""


# {{{ preprocessing for codegen

class CodeGenPreprocessor(CopyMapper):
    """A mapper that preprocesses graphs to simplify code generation.

    The following node simplifications are performed:

    ======================================  =====================================
    Source Node Type                        Target Node Type
    ======================================  =====================================
    :class:`~pytato.array.DataWrapper`      :class:`~pytato.array.Placeholder`
    :class:`~pytato.array.Roll`             :class:`~pytato.array.IndexLambda`
    :class:`~pytato.array.AxisPermutation`  :class:`~pytato.array.IndexLambda`
    :class:`~pytato.array.Slice`            :class:`~pytato.array.IndexLambda`
    :class:`~pytato.array.Concatenate`      :class:`~pytato.array.IndexLambda`
    ======================================  =====================================
    """

    # TODO:
    # Stack -> IndexLambda
    # MatrixProduct -> Einsum

    def __init__(self, namespace: Namespace):
        super().__init__(namespace)
        self.bound_arguments: Dict[str, DataInterface] = {}

    def map_data_wrapper(self, expr: DataWrapper) -> Array:
        self.bound_arguments[expr.name] = expr.data
        return Placeholder(namespace=self.namespace,
                name=expr.name,
                shape=expr.shape,
                dtype=expr.dtype,
                tags=expr.tags)

    def map_stack(self, expr: Stack) -> Array:

        def get_subscript(array_index: int) -> SymbolicIndex:
            result = []
            for i in range(expr.ndim):
                if i != expr.axis:
                    result.append(var(f"_{i}"))
            return tuple(result)

        # I = axis index
        #
        # => If(_I == 0,
        #        _in0[_0, _1, ...],
        #        If(_I == 1,
        #            _in1[_0, _1, ...],
        #            ...
        #                _inNm1[_0, _1, ...] ...))
        for i in range(len(expr.arrays) - 1, -1, -1):
            subarray_expr = var(f"_in{i}")[get_subscript(i)]
            if i == len(expr.arrays) - 1:
                stack_expr = subarray_expr
            else:
                from pymbolic.primitives import If, Comparison
                stack_expr = If(Comparison(var(f"_{expr.axis}"), "==", i),
                        subarray_expr,
                        stack_expr)

        bindings = {f"_in{i}": self.rec(array)
                for i, array in enumerate(expr.arrays)}

        return IndexLambda(namespace=self.namespace,
                expr=stack_expr,
                shape=expr.shape,
                dtype=expr.dtype,
                bindings=bindings)

    def map_concatenate(self, expr: Concatenate) -> Array:
        from pymbolic.primitives import If, Comparison, Subscript

        def get_subscript(array_index: int, offset: ScalarExpression) -> Subscript:
            aggregate = var(f"_in{array_index}")
            index = [var(f"_{i}") if i != expr.axis else (var(f"_{i}") - offset)
                     for i in range(len(expr.shape))]
            return Subscript(aggregate, tuple(index))

        lbounds: List[Any] = [0]
        ubounds: List[Any] = [expr.arrays[0].shape[expr.axis]]

        for i, array in enumerate(expr.arrays[1:], start=1):
            ubounds.append(ubounds[i-1]+array.shape[expr.axis])
            lbounds.append(ubounds[i-1])

        # I = axis index
        #
        # => If(0<=_I < arrays[0].shape[axis],
        #        _in0[_0, _1, ..., _I, ...],
        #        If(arrays[0].shape[axis]<= _I < (arrays[1].shape[axis]
        #                                         +arrays[0].shape[axis]),
        #            _in1[_0, _1, ..., _I-arrays[0].shape[axis], ...],
        #            ...
        #                _inNm1[_0, _1, ...] ...))
        for i in range(len(expr.arrays) - 1, -1, -1):
            lbound, ubound = lbounds[i], ubounds[i]
            subarray_expr = get_subscript(i, lbound)
            if i == len(expr.arrays) - 1:
                stack_expr = subarray_expr
            else:
                stack_expr = If(Comparison(var(f"_{expr.axis}"), ">=", lbound)
                                and Comparison(var(f"_{expr.axis}"), "<", ubound),
                                subarray_expr,
                                stack_expr)

        bindings = {f"_in{i}": self.rec(array)
                for i, array in enumerate(expr.arrays)}

        return IndexLambda(namespace=self.namespace,
                expr=stack_expr,
                shape=expr.shape,
                dtype=expr.dtype,
                bindings=bindings)

    # {{{ index remapping (roll, axis permutation, slice)

    def handle_index_remapping(self,
            indices_getter: Callable[[CodeGenPreprocessor, Array], SymbolicIndex],
            expr: IndexRemappingBase) -> Array:
        indices = indices_getter(self, expr)

        index_expr = var("_in0")
        if indices:
            index_expr = index_expr[indices]

        array = self.rec(expr.array)

        return IndexLambda(namespace=self.namespace,
                expr=index_expr,
                shape=expr.shape,
                dtype=expr.dtype,
                bindings=dict(_in0=array))

    def _indices_for_roll(self, expr: Roll) -> SymbolicIndex:
        indices = [var(f"_{d}") for d in range(expr.ndim)]
        axis = expr.axis
        indices[axis] = (indices[axis] - expr.shift) % expr.shape[axis]
        return tuple(indices)

    def _indices_for_axis_permutation(self, expr: AxisPermutation) -> SymbolicIndex:
        indices = [None] * expr.ndim
        for from_index, to_index in enumerate(expr.axes):
            indices[to_index] = var(f"_{from_index}")
        return tuple(indices)

    def _indices_for_slice(self, expr: Slice) -> SymbolicIndex:
        return tuple(var(f"_{d}") + expr.starts[d] for d in range(expr.ndim))

    # https://github.com/python/mypy/issues/8619
    map_roll = partialmethod(handle_index_remapping, _indices_for_roll)  # type: ignore  # noqa
    map_axis_permutation = (
            partialmethod(handle_index_remapping, _indices_for_axis_permutation))  # type: ignore  # noqa
    map_slice = partialmethod(handle_index_remapping, _indices_for_slice)  # type: ignore  # noqa

    # }}}

# }}}


# {{{ generated array expressions

# SymbolicIndex and ShapeType are semantically distinct but identical at the
# type level.
SymbolicIndex = ShapeType
ReductionBounds = Dict[str, Tuple[ScalarExpression, ScalarExpression]]


@dataclasses.dataclass(init=True, repr=False, eq=False)
class LoopyExpressionContext(object):
    """Mutable state used while generating :mod:`loopy` expressions.
    Wraps :class:`CodeGenState` with more expression-specific information.

    This data is passed through :class:`InlinedExpressionGenMapper` via arguments,
    and is also used by :meth:`ImplementedResult.to_loopy_expression` to
    retrieve contextual data.

    .. attribute:: state

        The :class:`CodeGenState`.

    .. attribute:: local_namespace

        A (read-only) local name mapping used for name lookup when generating
        code.

    .. attribute:: num_indices

        The number of indices of the form ``_0``, ``_1``, allowed in the
        expression.

    .. attribute:: depends_on

        The set of statement IDs that need to be included in
        :attr:`loopy.InstructionBase.depends_on`.

    .. attribute:: reduction_bounds

        A mapping from inames to reduction bounds in the expression.

    .. automethod:: update_depends_on
    .. automethod:: lookup

    """
    state: CodeGenState
    num_indices: int
    _depends_on: FrozenSet[str] = \
            dataclasses.field(default_factory=frozenset)
    local_namespace: Mapping[str, Array] = \
            dataclasses.field(default_factory=dict)
    reduction_bounds: ReductionBounds = \
            dataclasses.field(default_factory=dict)

    def lookup(self, name: str) -> Array:
        try:
            return self.local_namespace[name]
        except KeyError:
            return self.state.namespace[name]

    @property
    def depends_on(self) -> FrozenSet[str]:
        return self._depends_on

    def update_depends_on(self, other: FrozenSet[str]) -> None:
        self._depends_on = self._depends_on | other


class ImplementedResult(object):
    """Generated code for a node in the computation graph (i.e., an array
    expression).

    .. automethod:: to_loopy_expression
    """

    def to_loopy_expression(self, indices: SymbolicIndex,
            expr_context: LoopyExpressionContext) -> ScalarExpression:
        """Return a :mod:`loopy` expression for this result.

        :param indices: symbolic expressions for the indices of the array
        :param expr_context: the associated expression context. The fields are
            treated as follows:

            - *depends_on* is populated with any dependencies needed for the
              generated expression.

            - *reduction_bounds* is populated with reduction bounds for the
              reduction inames in the returned expression. If
              *reduction_bounds* is nonempty, then the returned inames are
              ensured to be disjoint from those present.
        """
        raise NotImplementedError


class StoredResult(ImplementedResult):
    """An array expression generated as a :mod:`loopy` array.

    See also: :class:`pytato.array.ImplStored`.
    """
    def __init__(self, name: str, num_indices: int, depends_on: FrozenSet[str]):
        self.name = name
        self.num_indices = num_indices
        self.depends_on = depends_on

    def to_loopy_expression(self, indices: SymbolicIndex,
            expr_context: LoopyExpressionContext) -> ScalarExpression:
        assert len(indices) == self.num_indices
        expr_context.update_depends_on(self.depends_on)
        if indices == ():
            return prim.Variable(self.name)
        else:
            return prim.Variable(self.name)[indices]


class InlinedResult(ImplementedResult):
    """An array expression generated as a :mod:`loopy` expression containing inlined
    sub-expressions.

    See also: :class:`pytato.array.ImplInlined`.
    """
    def __init__(self, expr: ScalarExpression,
            num_indices: int,
            reduction_bounds: ReductionBounds,
            depends_on: FrozenSet[str]):
        self.expr = expr
        self.num_indices = num_indices
        self.reduction_bounds = dict(reduction_bounds)
        self.depends_on = depends_on

    @staticmethod
    def from_loopy_expression(
            loopy_expr: ScalarExpression,
            loopy_expr_context: LoopyExpressionContext) -> InlinedResult:
        return InlinedResult(loopy_expr,
                loopy_expr_context.num_indices,
                loopy_expr_context.reduction_bounds,
                loopy_expr_context.depends_on)

    def to_loopy_expression(self, indices: SymbolicIndex,
            expr_context: LoopyExpressionContext) -> ScalarExpression:
        assert len(indices) == self.num_indices
        substitutions = {f"_{d}": i for d, i in enumerate(indices)}

        reduction_start = len(expr_context.reduction_bounds)

        # Rename reductions in expression not to conflict with those in expr_context.
        for i, (old_name, bounds) in enumerate(self.reduction_bounds.items()):
            new_name = f"_r{i + reduction_start}"
            assert new_name not in expr_context.reduction_bounds
            substitutions[old_name] = var(new_name)
            expr_context.reduction_bounds[new_name] = bounds

        expr_context.update_depends_on(self.depends_on)

        return scalar_expr.substitute(self.expr, substitutions)


class SubstitutionRuleResult(ImplementedResult):
    # TODO: implement
    pass

# }}}


# {{{ codegen

@dataclasses.dataclass(init=True, repr=False, eq=False)
class CodeGenState:
    """A container for data kept by :class:`CodeGenMapper`.

    .. attribute:: namespace

        The (global) namespace

    .. attribute:: kernel

        The partial :class:`loopy.LoopKernel` being built.

    .. attribute:: results

        A mapping from :class:`pytato.Array` instances to
        instances of :class:`ImplementedResult`.

    .. attribute:: var_name_gen
    .. attribute:: insn_id_gen

    .. automethod:: update_kernel
    """
    namespace: Mapping[str, Array]
    _kernel: lp.LoopKernel
    results: Dict[Array, ImplementedResult]

    var_name_gen: pytools.UniqueNameGenerator = dataclasses.field(init=False)
    insn_id_gen: pytools.UniqueNameGenerator = dataclasses.field(init=False)

    def __post_init__(self) -> None:
        self.var_name_gen = self._kernel.get_var_name_generator()
        self.insn_id_gen = self._kernel.get_instruction_id_generator()

    @property
    def kernel(self) -> lp.LoopKernel:
        return self._kernel

    def update_kernel(self, kernel: lp.LoopKernel) -> None:
        self._kernel = kernel


class CodeGenMapper(Mapper):
    """A mapper for generating code for nodes in the computation graph.
    """
    exprgen_mapper: InlinedExpressionGenMapper

    def __init__(self) -> None:
        self.exprgen_mapper = InlinedExpressionGenMapper(self)

    def map_size_param(self, expr: SizeParam,
            state: CodeGenState) -> ImplementedResult:
        if expr in state.results:
            return state.results[expr]

        arg = lp.ValueArg(expr.name, dtype=expr.dtype)
        kernel = state.kernel.copy(args=state.kernel.args + [arg])
        state.update_kernel(kernel)

        result = StoredResult(expr.name, expr.ndim, frozenset())
        state.results[expr] = result
        return result

    def map_placeholder(self, expr: Placeholder,
            state: CodeGenState) -> ImplementedResult:
        if expr in state.results:
            return state.results[expr]

        shape_context = LoopyExpressionContext(state, num_indices=0)
        shape = []
        for component in expr.shape:
            shape.append(self.exprgen_mapper(component, shape_context))
            # Data-dependent shape: Not supported yet.
            assert not shape_context.depends_on
            assert not shape_context.reduction_bounds

        arg = lp.GlobalArg(expr.name,
                shape=tuple(shape),
                dtype=expr.dtype,
                order="C")
        kernel = state.kernel.copy(args=state.kernel.args + [arg])
        state.update_kernel(kernel)

        result = StoredResult(expr.name, expr.ndim, frozenset())
        state.results[expr] = result
        return result

    def map_matrix_product(self, expr: MatrixProduct,
            state: CodeGenState) -> ImplementedResult:
        if expr in state.results:
            return state.results[expr]

        x1_result = self.rec(expr.x1, state)
        x2_result = self.rec(expr.x2, state)

        loopy_expr_context = LoopyExpressionContext(state,
                num_indices=expr.ndim)
        loopy_expr_context.reduction_bounds["_r0"] = (0, expr.x2.shape[0])

        # Figure out inames.
        x1_inames = []
        for i in range(expr.x1.ndim):
            if i == expr.x1.ndim - 1:
                x1_inames.append(var("_r0"))
            else:
                x1_inames.append(var(f"_{i}"))
        x2_inames = []
        for i in range(expr.x2.ndim):
            if i == 0:
                x2_inames.append(var("_r0"))
            else:
                offset = i + len(x1_inames) - 2
                x2_inames.append(var(f"_{offset}"))

        inner_expr = x1_result.to_loopy_expression(
                tuple(x1_inames), loopy_expr_context)
        inner_expr *= x2_result.to_loopy_expression(
                tuple(x2_inames), loopy_expr_context)

        import loopy.library.reduction as red
        loopy_expr = lp.Reduction(
                operation=red.parse_reduction_op("sum"),
                inames=("_r0",),
                expr=inner_expr,
                allow_simultaneous=False)

        inlined_result = InlinedResult.from_loopy_expression(loopy_expr,
                loopy_expr_context)

        output_name = state.var_name_gen("matmul")

        insn_id = add_store(output_name, expr, inlined_result, state,
                output_to_temporary=True)

        result = StoredResult(output_name, expr.ndim, frozenset([insn_id]))

        state.results[expr] = result
        return result

    def map_index_lambda(self, expr: IndexLambda,
            state: CodeGenState) -> ImplementedResult:
        if expr in state.results:
            return state.results[expr]

        # TODO: Respect tags.

        loopy_expr_context = LoopyExpressionContext(state,
                local_namespace=expr.bindings,
                num_indices=expr.ndim)
        loopy_expr = self.exprgen_mapper(expr.expr, loopy_expr_context)

        result = InlinedResult.from_loopy_expression(loopy_expr,
                loopy_expr_context)
        state.results[expr] = result
        return result

# }}}


# {{{ inlined expression gen mapper

INDEX_RE = re.compile("_(0|([1-9][0-9]*))")


class InlinedExpressionGenMapper(scalar_expr.IdentityMapper):
    """A mapper for generating :mod:`loopy` expressions with inlined
    sub-expressions.

    The inputs to this mapper are scalar expression as found in
    :class:`pytato.array.IndexLambda`, or expressions that are
    compatible (e.g., shape expressions).

    The outputs of this mapper are scalar expressions suitable for wrapping in
    :class:`InlinedResult`.
    """
    codegen_mapper: CodeGenMapper

    def __init__(self, codegen_mapper: CodeGenMapper):
        self.codegen_mapper = codegen_mapper

    def __call__(self, expr: ScalarExpression,
            expr_context: LoopyExpressionContext) -> ScalarExpression:
        return self.rec(expr, expr_context)

    def map_subscript(self, expr: prim.Subscript,
            expr_context: LoopyExpressionContext) -> ScalarExpression:
        assert isinstance(expr.aggregate, prim.Variable)
        result: ImplementedResult = self.codegen_mapper(
                expr_context.lookup(expr.aggregate.name), expr_context.state)
        return result.to_loopy_expression(expr.index, expr_context)

    # TODO: map_reduction()

    def map_variable(self, expr: prim.Variable,
            expr_context: LoopyExpressionContext) -> ScalarExpression:
        match = INDEX_RE.fullmatch(expr.name)
        if match:
            # Found an index of the form _0, _1, ...
            index = int(match.group(1))
            if not (0 <= index < expr_context.num_indices):
                raise ValueError(f"invalid index encountered: _{index}")
            return expr
        else:
            array = expr_context.lookup(expr.name)
            impl_result: ImplementedResult = self.codegen_mapper(array,
                    expr_context.state)
            return impl_result.to_loopy_expression((), expr_context)

# }}}


# {{{ utils

def domain_for_shape(dim_names: Tuple[str, ...],
         shape: ShapeType,
         reductions: Dict[str, Tuple[ScalarExpression, ScalarExpression]],
         ) -> isl.BasicSet:  # noqa
    """Create an :class:`islpy.BasicSet` that expresses an appropriate index domain
    for an array of (potentially symbolic) shape *shape* having reduction
    dimensions *reductions*.

    :param dim_names: A tuple of strings, the names of the axes. These become set
        dimensions in the returned domain.

    :param shape: A tuple of constant or quasi-affine :mod:`pymbolic`
        expressions. The variables in these expressions become parameter
        dimensions in the returned set.  Must have the same length as
        *dim_names*.

    :arg reductions: A map from reduction inames to (lower, upper) bounds
        (as half-open integer ranges). The variables in the bounds become
        parameter dimensions in the returned set.
    """
    assert len(dim_names) == len(shape)

    # Collect parameters.
    param_names_set: Set[str] = set()
    for sdep in map(scalar_expr.get_dependencies, shape):
        param_names_set |= sdep

    for bounds in reductions.values():
        for sdep in map(scalar_expr.get_dependencies, bounds):
            # FIXME: Assumes that reduction bounds are not data-dependent.
            param_names_set |= sdep

    set_names = sorted(tuple(dim_names) + tuple(reductions))
    param_names = sorted(param_names_set)

    # Build domain.
    dom = isl.BasicSet.universe(
            isl.Space.create_from_names(isl.DEFAULT_CONTEXT,
            set=set_names,
            params=param_names))

    # Add constraints.
    from loopy.symbolic import aff_from_expr
    affs = isl.affs_from_space(dom.space)

    for iname, dim in zip(dim_names, shape):
        dom &= affs[0].le_set(affs[iname])
        dom &= affs[iname].lt_set(aff_from_expr(dom.space, dim))

    for iname, (left, right) in reductions.items():
        dom &= aff_from_expr(dom.space, left).le_set(affs[iname])
        dom &= affs[iname].lt_set(aff_from_expr(dom.space, right))

    doms = dom.get_basic_sets()

    if len(doms) == 0:
        # empty set
        dom = isl.BasicSet.empty(dom.get_space())
    else:
        dom, = doms

    return dom


def add_store(name: str, expr: Array, result: ImplementedResult,
       state: CodeGenState, output_to_temporary: bool = False) -> str:
    """Add an instruction that stores to a variable in the kernel.

    :param name: name of the output array, which is created
    :param expr: the :class:`~pytato.Array` to store
    :param result: the corresponding :class:`ImplementedResult`
    :param state: code generation state
    :param output_to_temporary: whether to generate an output argument (default)
        or a temporary variable

    :returns: the id of the generated instruction
    """
    # Get expression.
    inames = tuple(
            state.var_name_gen(f"{name}_dim{d}")
            for d in range(expr.ndim))
    indices = tuple(prim.Variable(iname) for iname in inames)
    loopy_expr_context = LoopyExpressionContext(state, num_indices=0)
    loopy_expr = result.to_loopy_expression(indices, loopy_expr_context)

    # Rename reduction variables to names suitable as inames.
    loopy_expr = rename_reductions(
            loopy_expr, loopy_expr_context,
            lambda old_name: state.var_name_gen(f"{name}{old_name}"))

    # Make the instruction
    from loopy.kernel.instruction import make_assignment
    if indices:
        assignee = prim.Variable(name)[indices]
    else:
        assignee = prim.Variable(name)
    insn_id = state.insn_id_gen(f"{name}_store")
    insn = make_assignment((assignee,),
            loopy_expr,
            id=insn_id,
            within_inames=frozenset(inames),
            depends_on=loopy_expr_context.depends_on)

    # Get the domain.
    domain = domain_for_shape(inames, expr.shape,
            loopy_expr_context.reduction_bounds)

    # Update the kernel.
    kernel = state.kernel

    if output_to_temporary:
        tvar = get_loopy_temporary(name, expr)
        temporary_variables = kernel.temporary_variables.copy()
        temporary_variables[name] = tvar
        kernel = kernel.copy(temporary_variables=temporary_variables,
                domains=kernel.domains + [domain],
                instructions=kernel.instructions + [insn])
    else:
        arg = lp.GlobalArg(name,
                shape=expr.shape,
                dtype=expr.dtype,
                order="C",
                is_output_only=True)
        kernel = kernel.copy(args=kernel.args + [arg],
                domains=kernel.domains + [domain],
                instructions=kernel.instructions + [insn])

    state.update_kernel(kernel)
    return insn_id


def get_loopy_temporary(name: str, expr: Array) -> lp.TemporaryVariable:
    is_shape_symbolic = not all(isinstance(dim, int) for dim in expr.shape)
    # Only global variables can have symbolic shape.
    address_space = lp.AddressSpace.GLOBAL if is_shape_symbolic else lp.auto
    return lp.TemporaryVariable(name,
            dtype=expr.dtype,
            shape=expr.shape,
            address_space=address_space)


def rename_reductions(
        loopy_expr: ScalarExpression,
        loopy_expr_context: LoopyExpressionContext,
        var_name_gen: Callable[[str], str]) -> ScalarExpression:
    """Rename the reduction variables in *loopy_expr* and *loopy_expr_context*
    using the callable *var_name_gen.*
    """
    new_reduction_inames = tuple(
            var_name_gen(old_iname)
            for old_iname in loopy_expr_context.reduction_bounds)

    substitutions = dict(zip(
            loopy_expr_context.reduction_bounds,
            map(var, new_reduction_inames)))

    result = scalar_expr.substitute(loopy_expr, substitutions)

    new_reduction_bounds = {
            substitutions[old_iname].name: bounds
            for old_iname, bounds in loopy_expr_context.reduction_bounds.items()}

    loopy_expr_context.reduction_bounds = new_reduction_bounds
    return result


def normalize_outputs(result: Union[Array, DictOfNamedArrays]) -> DictOfNamedArrays:
    """Convert outputs of a computation to the canonical form.

    Performs a conversion to :class:`~pytato.DictOfNamedArrays` if necessary.

    :param result: Outputs of the computation.
    """
    if not isinstance(result, (Array, DictOfNamedArrays)):
        raise TypeError("outputs of the computation should be "
                "either an Array or a DictOfNamedArrays")

    if isinstance(result, Array):
        outputs = DictOfNamedArrays({"_pt_out": result})
    else:
        assert isinstance(result, DictOfNamedArrays)
        outputs = result

    return outputs


def get_initial_codegen_state(namespace: Namespace, target: Target,
        options: Optional[lp.Options]) -> CodeGenState:
    kernel = lp.make_kernel("{:}", [],
            target=target.get_loopy_target(),
            options=options,
            lang_version=lp.MOST_RECENT_LANGUAGE_VERSION)

    return CodeGenState(namespace=namespace,
            _kernel=kernel,
            results=dict())


@dataclasses.dataclass(init=True, repr=False, eq=False)
class PreprocessResult:
    outputs: DictOfNamedArrays
    compute_order: Tuple[str, ...]
    bound_arguments: Dict[str, DataInterface]


def preprocess(outputs: DictOfNamedArrays) -> PreprocessResult:
    """Preprocess a computation for code generation."""
    from pytato.transform import copy_dict_of_named_arrays, get_dependencies

    # {{{ compute the order in which the outputs must be computed

    # semantically order does not matter, but doing a toposort ordering of the
    # outputs leads to a FLOP optimal choice

    from pytools.graph import compute_topological_order

    deps = get_dependencies(outputs)

    # only look for dependencies between the outputs
    deps = {name: (val & frozenset(outputs.values()))
            for name, val in deps.items()}

    # represent deps in terms of output names
    output_to_name = {output: name for name, output in outputs.items()}
    dag = {name: (frozenset([output_to_name[output] for output in val])
                  - frozenset([name]))
           for name, val in deps.items()}

    output_order: List[str] = compute_topological_order(dag)[::-1]

    # }}}

    mapper = CodeGenPreprocessor(Namespace())

    new_outputs = copy_dict_of_named_arrays(outputs, mapper)

    return PreprocessResult(outputs=new_outputs,
            compute_order=tuple(output_order),
            bound_arguments=mapper.bound_arguments)

# }}}


def generate_loopy(result: Union[Array, DictOfNamedArrays],
        target: Optional[Target] = None,
        options: Optional[lp.Options] = None) -> BoundProgram:
    r"""Code generation entry point.

    :param result: Outputs of the computation.
    :param target: Code generation target.
    :param options: Code generation options for the kernel.
    :returns: A wrapped generated :mod:`loopy` kernel
    """
    orig_outputs: DictOfNamedArrays = normalize_outputs(result)
    del result

    if target is None:
        target = PyOpenCLTarget()

    preproc_result = preprocess(orig_outputs)
    outputs = preproc_result.outputs
    compute_order = preproc_result.compute_order
    namespace = outputs.namespace

    state = get_initial_codegen_state(namespace, target, options)

    # Reserve names of input and output arguments.
    for val in namespace.values():
        if isinstance(val, InputArgumentBase):
            state.var_name_gen.add_name(val.name)
    state.var_name_gen.add_names(outputs)

    # Generate code for graph nodes.
    cg_mapper = CodeGenMapper()
    for name, val in namespace.items():
        _ = cg_mapper(val, state)

    # Generate code for outputs.
    for name in compute_order:
        expr = outputs[name]
        insn_id = add_store(name, expr, cg_mapper(expr, state), state)
        # replace "expr" with the created stored variable
        state.results[expr] = StoredResult(name, expr.ndim, frozenset([insn_id]))

    return target.bind_program(
            program=state.kernel,
            bound_arguments=preproc_result.bound_arguments)<|MERGE_RESOLUTION|>--- conflicted
+++ resolved
@@ -26,12 +26,8 @@
 from functools import partialmethod
 import re
 from typing import (
-<<<<<<< HEAD
         Union, Optional, Mapping, Dict, Tuple, FrozenSet, Set, Callable, List,
         Any)
-=======
-        Union, Optional, Mapping, Dict, Tuple, FrozenSet, Set, Callable, List)
->>>>>>> f4b2ad8f
 
 import islpy as isl
 import loopy as lp
