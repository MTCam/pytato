--- conflicted
+++ resolved
@@ -240,7 +240,6 @@
        This does not copy the data of a :class:`pytato.array.DataWrapper`.
     """
 
-<<<<<<< HEAD
     # type-ignore-reason: specialized variant of super-class' rec method
     def rec(self,  # type: ignore[override]
             expr: CopyMapperResultT) -> CopyMapperResultT:
@@ -251,14 +250,13 @@
     def __call__(self,  # type: ignore[override]
                  expr: CopyMapperResultT) -> CopyMapperResultT:
         return self.rec(expr)
-=======
+
     def clone_for_callee(self: _SelfMapper) -> _SelfMapper:
         """
         Called to clone *self* before starting traversal of a
         :class:`pytato.function.FunctionDefinition`.
         """
         return type(self)()
->>>>>>> f6e64a27
 
     def rec_idx_or_size_tuple(self, situp: Tuple[IndexOrShapeExpr, ...]
                               ) -> Tuple[IndexOrShapeExpr, ...]:
