--- conflicted
+++ resolved
@@ -136,7 +136,6 @@
     assert all(dom.is_empty() for dom in knl.domains if dom.total_dim() != 0)
 
 
-<<<<<<< HEAD
 def test_concatenate_input_validation():
     namespace = pt.Namespace()
 
@@ -157,7 +156,8 @@
 
     with pytest.raises(ValueError):
         pt.concatenate((x, x), axis=3)
-=======
+
+
 def test_reshape_input_validation():
     ns = pt.Namespace()
 
@@ -175,7 +175,6 @@
     with pytest.raises(ValueError):
         # 2 unknown dimensions
         pt.reshape(x, (-1, -1, 3))
->>>>>>> 5f2411b3
 
 
 if __name__ == "__main__":
